--- conflicted
+++ resolved
@@ -156,17 +156,8 @@
         self.n_trials = n_trials
         self.iteration = 0
         self.opt_time = 0
-<<<<<<< HEAD
         self.history = defaultdict(list)
         self.incumbents = defaultdict(list)
-=======
-        self.incumbent = []
-        self.history = {}
-        self.history["configs"] = []
-        self.history["performances"] = []
-        self.history["budgets"] = []
-        self.history["iteration"] = []
->>>>>>> 9ae248f8
         self.deterministic = deterministic
         self.max_budget = max_budget
         self.checkpoint_path_typing = checkpoint_path_typing
@@ -375,7 +366,6 @@
             A list of the recent budgets
         """
         for i in range(len(configs)):
-<<<<<<< HEAD
             self.history["config"].append(configs[i])
             if self.seeds:
                 # In this case we have a list of performances for each config,
@@ -386,11 +376,6 @@
                     self.history[f"performance_{self.seed_keyword}_{seed}"].append(performances[i][seed_idx])
             else:
                 self.history["performance"].append(performances[i])
-=======
-            self.history["configs"].append(configs[i])
-            self.history["performances"].append(performances[i])
-            self.history["iteration"].append(self.iteration)
->>>>>>> 9ae248f8
             if budgets[i] is not None:
                 self.history["budget"].append(budgets[i])
             else:
@@ -424,59 +409,7 @@
                 stats[f"incumbent_{n}"] = best_config.get(n)
             wandb.log(stats)
 
-<<<<<<< HEAD
-    def run(self, verbose=False):  # noqa: PLR0912
-=======
-    def _save_incumbent(self, name=None):
-        """Log current incumbent to file (as well as some additional info).
-
-        Parameters
-        ----------
-        name: str | None
-            Optional filename
-        """
-        if name is None:
-            name = "incumbent.json"
-        res = {}
-        incumbent, inc_performance = self.get_incumbent()
-        res["config"] = incumbent.get_dictionary()
-        res["score"] = float(inc_performance)
-        try:
-            res["budget_used"] = sum(self.history["budgets"])
-        except:  # noqa:E722
-            res["budget_used"] = self.trials_run
-        res["total_wallclock_time"] = self.start - time.time()
-        res["total_optimization_time"] = self.opt_time
-        with open(Path(self.output_dir) / name, "a+") as f:
-            json.dump(res, f)
-            f.write("\n")
-
-    def write_history(self):
-        """Write the history to a file."""
-        configs = [c.get_dictionary() for c in self.history["configs"]]
-        performances = self.history["performances"]
-        budgets = self.history["budgets"]
-        iterations = self.history["iteration"]
-        keywords = ["run_id", "iteration", "budget", "performance"] + [
-            str(k) for k in self.configspace.get_hyperparameter_names()
-        ]
-        with open(Path(self.output_dir) / "runhistory.csv", "a+") as f:
-            f.write(f"{','.join(keywords)}\n")
-            for i in range(len(configs)):
-                current_config = configs[i]
-                line = []
-                for k in keywords[3:]:
-                    if k in current_config:
-                        line.append(current_config[k])
-                    elif k in self.global_overrides:
-                        line.append(self.global_overrides[k])
-                    else:
-                        line.append("None")
-                config_str = ",".join([str(l) for l in line])  # noqa: E741
-                f.write(f"{i},{iterations[i]},{budgets[i]},{performances[i]},{config_str}\n")
-
     def run(self, verbose=False):
->>>>>>> 9ae248f8
         """Actual optimization loop.
         In each iteration:
         - get configs (either randomly upon init or through perturbation)
